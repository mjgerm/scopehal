/***********************************************************************************************************************
*                                                                                                                      *
* ANTIKERNEL v0.1                                                                                                      *
*                                                                                                                      *
* Copyright (c) 2012-2020 Andrew D. Zonenberg                                                                          *
* All rights reserved.                                                                                                 *
*                                                                                                                      *
* Redistribution and use in source and binary forms, with or without modification, are permitted provided that the     *
* following conditions are met:                                                                                        *
*                                                                                                                      *
*    * Redistributions of source code must retain the above copyright notice, this list of conditions, and the         *
*      following disclaimer.                                                                                           *
*                                                                                                                      *
*    * Redistributions in binary form must reproduce the above copyright notice, this list of conditions and the       *
*      following disclaimer in the documentation and/or other materials provided with the distribution.                *
*                                                                                                                      *
*    * Neither the name of the author nor the names of any contributors may be used to endorse or promote products     *
*      derived from this software without specific prior written permission.                                           *
*                                                                                                                      *
* THIS SOFTWARE IS PROVIDED BY THE AUTHORS "AS IS" AND ANY EXPRESS OR IMPLIED WARRANTIES, INCLUDING, BUT NOT LIMITED   *
* TO, THE IMPLIED WARRANTIES OF MERCHANTABILITY AND FITNESS FOR A PARTICULAR PURPOSE ARE DISCLAIMED. IN NO EVENT SHALL *
* THE AUTHORS BE HELD LIABLE FOR ANY DIRECT, INDIRECT, INCIDENTAL, SPECIAL, EXEMPLARY, OR CONSEQUENTIAL DAMAGES        *
* (INCLUDING, BUT NOT LIMITED TO, PROCUREMENT OF SUBSTITUTE GOODS OR SERVICES; LOSS OF USE, DATA, OR PROFITS; OR       *
* BUSINESS INTERRUPTION) HOWEVER CAUSED AND ON ANY THEORY OF LIABILITY, WHETHER IN CONTRACT, STRICT LIABILITY, OR TORT *
* (INCLUDING NEGLIGENCE OR OTHERWISE) ARISING IN ANY WAY OUT OF THE USE OF THIS SOFTWARE, EVEN IF ADVISED OF THE       *
* POSSIBILITY OF SUCH DAMAGE.                                                                                          *
*                                                                                                                      *
***********************************************************************************************************************/

#include "scopehal.h"
#include "LeCroyOscilloscope.h"
#include "ProtocolDecoder.h"
#include "base64.h"
#include <locale>

using namespace std;

////////////////////////////////////////////////////////////////////////////////////////////////////////////////////////
// Construction / destruction

LeCroyOscilloscope::LeCroyOscilloscope(SCPITransport* transport)
	: SCPIOscilloscope(transport)
	, m_hasLA(false)
	, m_hasDVM(false)
	, m_hasFunctionGen(false)
	, m_triggerArmed(false)
	, m_triggerOneShot(false)
	, m_sampleRateValid(false)
	, m_sampleRate(1)
	, m_memoryDepthValid(false)
	, m_memoryDepth(1)
	, m_highDefinition(false)
{
	//standard initialization
	FlushConfigCache();
	IdentifyHardware();
	DetectAnalogChannels();
	SharedCtorInit();
	DetectOptions();
}

void LeCroyOscilloscope::SharedCtorInit()
{
	m_digitalChannelCount = 0;

	//Add the external trigger input
	m_extTrigChannel = new OscilloscopeChannel(
		this,
		"EX",
		OscilloscopeChannel::CHANNEL_TYPE_TRIGGER,
		"",
		1,
		m_channels.size(),
		true);
	m_channels.push_back(m_extTrigChannel);

	//Desired format for waveform data
	//Only use increased bit depth if the scope actually puts content there!
	if(m_highDefinition)
		m_transport->SendCommand("COMM_FORMAT DEF9,WORD,BIN");
	else
		m_transport->SendCommand("COMM_FORMAT DEF9,BYTE,BIN");

	//Always use "max memory" config for setting sample depth
	m_transport->SendCommand("VBS? 'app.Acquisition.Horizontal.Maximize=\"SetMaximumMemory\"'");

	//Disable channel interleaving until we support this properly
	m_transport->SendCommand("COMBINE_CHANNELS 1");

	//Clear the state-change register to we get rid of any history we don't care about
	PollTrigger();
}

void LeCroyOscilloscope::IdentifyHardware()
{
	//Turn off headers (complicate parsing and add fluff to the packets)
	m_transport->SendCommand("CHDR OFF");

	//Ask for the ID
	m_transport->SendCommand("*IDN?");
	string reply = m_transport->ReadReply();
	char vendor[128] = "";
	char model[128] = "";
	char serial[128] = "";
	char version[128] = "";
	if(4 != sscanf(reply.c_str(), "%127[^,],%127[^,],%127[^,],%127s", vendor, model, serial, version))
	{
		LogError("Bad IDN response %s\n", reply.c_str());
		return;
	}
	m_vendor = vendor;
	m_model = model;
	m_serial = serial;
	m_fwVersion = version;

	//Look up model info
	if(m_model.find("WS3") == 0)
		m_modelid = MODEL_WAVESURFER_3K;
	else if(m_model.find("HDO9") == 0)
		m_modelid = MODEL_HDO_9K;
	else if(m_model.find("DDA5") == 0)
		m_modelid = MODEL_DDA_5K;
	else if(m_model.find("WAVERUNNER8") == 0)
		m_modelid = MODEL_WAVERUNNER_8K;
	else if(m_model.find("SDA3") == 0)
		m_modelid = MODEL_SDA_3K;
	else
		m_modelid = MODEL_UNKNOWN;

	//TODO: better way of doing this?
	if(m_model.find("HD") != string::npos)
		m_highDefinition = true;
}

void LeCroyOscilloscope::DetectOptions()
{
	m_transport->SendCommand("*OPT?");
	string reply = m_transport->ReadReply();
	if(reply.length() > 3)
	{
		//Read options until we hit a null
		vector<string> options;
		string opt;
		for(unsigned int i=0; i<reply.length(); i++)
		{
			if(reply[i] == 0)
			{
				options.push_back(opt);
				break;
			}

			else if(reply[i] == ',')
			{
				options.push_back(opt);
				opt = "";
			}

			//skip newlines
			else if(reply[i] == '\n')
				continue;

			else
				opt += reply[i];
		}
		if(opt != "")
			options.push_back(opt);

		//Print out the option list and do processing for each
		LogDebug("Installed options:\n");
		if(options.empty())
			LogDebug("* None\n");
		for(auto o : options)
		{
			//If we have an LA module installed, add the digital channels
			if( (o == "MSXX") && !m_hasLA)
			{
				LogDebug("* MSXX (logic analyzer)\n");
				AddDigitalChannels(16);
			}

			//If we have the voltmeter installed, make a note of that
			else if(o == "DVM")
			{
				m_hasDVM = true;
				LogDebug("* DVM (digital voltmeter / frequency counter)\n");

				SetMeterAutoRange(false);
			}

			//If we have the function generator installed, remember that
			else if(o == "AFG")
			{
				m_hasFunctionGen = true;
				LogDebug("* AFG (function generator)\n");
			}

			//Ignore protocol decodes, we do those ourselves
			else if( (o == "I2C") || (o == "UART") || (o == "SPI") )
			{
				LogDebug("* %s (protocol decode, ignoring)\n", o.c_str());
			}

			//Ignore UI options
			else if(o == "XWEB")
			{
				LogDebug("* %s (UI option, ignoring)\n", o.c_str());
			}

			//No idea what it is
			else
				LogDebug("* %s (not yet implemented)\n", o.c_str());
		}
	}

	//If we don't have a code for the LA software option, but are a -MS scope, add the LA
	if(!m_hasLA && (m_model.find("-MS") != string::npos))
		AddDigitalChannels(16);
}

/**
	@brief Creates digital channels for the oscilloscope
 */
void LeCroyOscilloscope::AddDigitalChannels(unsigned int count)
{
	m_hasLA = true;
	LogIndenter li;

	m_digitalChannelCount = count;

	char chn[32];
	for(unsigned int i=0; i<count; i++)
	{
		snprintf(chn, sizeof(chn), "Digital%d", i);
		auto chan = new OscilloscopeChannel(
			this,
			chn,
			OscilloscopeChannel::CHANNEL_TYPE_DIGITAL,
			GetDefaultChannelColor(m_channels.size()),
			1,
			m_channels.size(),
			true);
		m_channels.push_back(chan);
		m_digitalChannels.push_back(chan);
	}

	//Enable all of them
}

/**
	@brief Figures out how many analog channels we have, and add them to the device

	If you're lucky, the last digit of the model number will be the number of channels (HDO9204)

	But, since we can't have nice things, theres are plenty of exceptions. Known formats so far:
	* WAVERUNNER8104-MS has 4 channels (plus 16 digital)
	* DDA5005 / DDA5005A have 4 channels
	* SDA3010 have 4 channels
 */
void LeCroyOscilloscope::DetectAnalogChannels()
{
	//General model format is family, number, suffix. Not all are always present.
	//Trim off alphabetic characters from the start of the model number
	size_t pos;
	for(pos=0; pos < m_model.length(); pos++)
	{
		if(isalpha(m_model[pos]))
			continue;
		else if(isdigit(m_model[pos]))
			break;
		else
		{
			LogError("Unrecognized character (not alphanumeric) in model number %s\n", m_model.c_str());
			return;
		}
	}

	//Now we should be able to read the model number
	int modelNum = atoi(m_model.c_str() + pos);

	//Last digit of the model number is normally the number of channels (WAVESURFER3022, HDO8108)
	int nchans = modelNum % 10;

	//DDA5005 and similar have 4 channels despite a model number ending in 5
	//SDA3010 have 4 channels despite a model number ending in 0
	if(m_modelid == MODEL_DDA_5K || m_modelid == MODEL_SDA_3K)
		nchans = 4;

	for(int i=0; i<nchans; i++)
	{
		//Hardware name of the channel
		string chname = string("C1");
		chname[1] += i;

		//Color the channels based on LeCroy's standard color sequence (yellow-pink-cyan-green)
		string color = "#ffffff";
		switch(i)
		{
			case 0:
				color = "#ffff80";
				break;

			case 1:
				color = "#ff8080";
				break;

			case 2:
				color = "#80ffff";
				break;

			case 3:
				color = "#80ff80";
				break;
		}

		//Create the channel
		m_channels.push_back(
			new OscilloscopeChannel(
			this,
			chname,
			OscilloscopeChannel::CHANNEL_TYPE_ANALOG,
			color,
			1,
			i,
			true));
	}
	m_analogChannelCount = nchans;
}

LeCroyOscilloscope::~LeCroyOscilloscope()
{

}

////////////////////////////////////////////////////////////////////////////////////////////////////////////////////////
// Device information

string LeCroyOscilloscope::GetDriverNameInternal()
{
	return "lecroy";
}

OscilloscopeChannel* LeCroyOscilloscope::GetExternalTrigger()
{
	return m_extTrigChannel;
}

void LeCroyOscilloscope::FlushConfigCache()
{
	lock_guard<recursive_mutex> lock(m_cacheMutex);

	m_triggerChannelValid = false;
	m_triggerLevelValid = false;
	m_triggerType = TRIGGER_TYPE_DONTCARE;
	m_triggerTypeValid = false;
	m_channelVoltageRanges.clear();
	m_channelOffsets.clear();
	m_channelsEnabled.clear();
	m_sampleRateValid = false;
	m_memoryDepthValid = false;
}

/**
	@brief See what measurement capabilities we have
 */
unsigned int LeCroyOscilloscope::GetMeasurementTypes()
{
	unsigned int type = 0;
	if(m_hasDVM)
	{
		type |= DC_VOLTAGE;
		type |= DC_RMS_AMPLITUDE;
		type |= AC_RMS_AMPLITUDE;
		type |= FREQUENCY;
	}
	return type;
}

/**
	@brief See what features we have
 */
unsigned int LeCroyOscilloscope::GetInstrumentTypes()
{
	unsigned int type = INST_OSCILLOSCOPE;
	if(m_hasDVM)
		type |= INST_DMM;
	if(m_hasFunctionGen)
		type |= INST_FUNCTION;
	return type;
}

string LeCroyOscilloscope::GetName()
{
	return m_model;
}

string LeCroyOscilloscope::GetVendor()
{
	return m_vendor;
}

string LeCroyOscilloscope::GetSerial()
{
	return m_serial;
}

////////////////////////////////////////////////////////////////////////////////////////////////////////////////////////
// Channel configuration

bool LeCroyOscilloscope::IsChannelEnabled(size_t i)
{
	//ext trigger should never be displayed
	if(i == m_extTrigChannel->GetIndex())
		return false;

	//Early-out if status is in cache
	{
		lock_guard<recursive_mutex> lock2(m_cacheMutex);
		if(m_channelsEnabled.find(i) != m_channelsEnabled.end())
			return m_channelsEnabled[i];
	}

	//Need to lock the main mutex first to prevent deadlocks
	lock_guard<recursive_mutex> lock(m_mutex);
	lock_guard<recursive_mutex> lock2(m_cacheMutex);

	//Analog
	if(i < m_analogChannelCount)
	{
		//See if the channel is enabled, hide it if not
		string cmd = m_channels[i]->GetHwname() + ":TRACE?";
		m_transport->SendCommand(cmd);
		string reply = m_transport->ReadReply();
		if(reply.find("OFF") == 0)	//may have a trailing newline, ignore that
			m_channelsEnabled[i] = false;
		else
			m_channelsEnabled[i] = true;
	}

	//Digital
	else
	{
		//See if the channel is on
		m_transport->SendCommand(string("VBS? 'return = app.LogicAnalyzer.Digital1.") + m_channels[i]->GetHwname() + "'");
		string str = m_transport->ReadReply();
		if(str == "0")
			m_channelsEnabled[i] = false;
		else
			m_channelsEnabled[i] = true;
	}

	return m_channelsEnabled[i];
}

void LeCroyOscilloscope::EnableChannel(size_t i)
{
	//LogDebug("enable channel %d\n", i);
	lock_guard<recursive_mutex> lock(m_mutex);
	//LogDebug("got mutex\n");

	//If this is an analog channel, just toggle it
	if(i < m_analogChannelCount)
		m_transport->SendCommand(m_channels[i]->GetHwname() + ":TRACE ON");

	//Trigger can't be enabled
	else if(i == m_extTrigChannel->GetIndex())
	{
	}

	//Digital channel
	else
	{
		//If we have NO digital channels enabled, enable the first digital bus
		bool anyDigitalEnabled = false;
		for(auto c : m_digitalChannels)
		{
			if(m_channelsEnabled[c->GetIndex()])
			{
				anyDigitalEnabled = true;
				break;
			}
		}

		if(!anyDigitalEnabled)
			m_transport->SendCommand("VBS? 'app.LogicAnalyzer.Digital1.UseGrid=\"YT1\"'");

		//Enable this channel on the hardware
		m_transport->SendCommand(string("VBS? 'app.LogicAnalyzer.Digital1.") + m_channels[i]->GetHwname() + " = 1'");
		char tmp[128];
		size_t nbit = (i - m_digitalChannels[0]->GetIndex());
		snprintf(tmp, sizeof(tmp), "VBS? 'app.LogicAnalyzer.Digital1.BitIndex%zu = %zu'", nbit, nbit);
		m_transport->SendCommand(tmp);
	}

	m_channelsEnabled[i] = true;
}

void LeCroyOscilloscope::DisableChannel(size_t i)
{
	//LogDebug("enable channel %d\n", i);
	lock_guard<recursive_mutex> lock(m_mutex);
	//LogDebug("got mutex\n");

	m_channelsEnabled[i] = false;

	//If this is an analog channel, just toggle it
	if(i < m_analogChannelCount)
		m_transport->SendCommand(m_channels[i]->GetHwname() + ":TRACE ON");

	//Trigger can't be enabled
	else if(i == m_extTrigChannel->GetIndex())
	{
	}

	//Digital channel
	else
	{
		//If we have NO digital channels enabled, disable the first digital bus
		bool anyDigitalEnabled = false;
		for(auto c : m_digitalChannels)
		{
			if(m_channelsEnabled[c->GetIndex()])
			{
				anyDigitalEnabled = true;
				break;
			}
		}

		if(!anyDigitalEnabled)
			m_transport->SendCommand("VBS? 'app.LogicAnalyzer.Digital1.UseGrid=\"NotOnGrid\"'");

		//Disable this channel
		m_transport->SendCommand(string("VBS? 'app.LogicAnalyzer.Digital1.") + m_channels[i]->GetHwname() + " = 0'");
	}
}

OscilloscopeChannel::CouplingType LeCroyOscilloscope::GetChannelCoupling(size_t i)
{
	if(i > m_analogChannelCount)
		return OscilloscopeChannel::COUPLE_SYNTHETIC;

	lock_guard<recursive_mutex> lock(m_mutex);

	m_transport->SendCommand(m_channels[i]->GetHwname() + ":COUPLING?");
	string reply = m_transport->ReadReply().substr(0,3);	//trim off trailing newline, all coupling codes are 3 chars

	if(reply == "A1M")
		return OscilloscopeChannel::COUPLE_AC_1M;
	else if(reply == "D1M")
		return OscilloscopeChannel::COUPLE_DC_1M;
	else if(reply == "D50")
		return OscilloscopeChannel::COUPLE_DC_50;
	else if(reply == "GND")
		return OscilloscopeChannel::COUPLE_GND;

	//invalid
	LogWarning("LeCroyOscilloscope::GetChannelCoupling got invalid coupling %s\n", reply.c_str());
	return OscilloscopeChannel::COUPLE_SYNTHETIC;
}

void LeCroyOscilloscope::SetChannelCoupling(size_t /*i*/, OscilloscopeChannel::CouplingType /*type*/)
{
	//FIXME
}

double LeCroyOscilloscope::GetChannelAttenuation(size_t i)
{
	if(i > m_analogChannelCount)
		return 1;

	//TODO: support ext/10
	if(i == m_extTrigChannel->GetIndex())
		return 1;

	lock_guard<recursive_mutex> lock(m_mutex);

	m_transport->SendCommand(m_channels[i]->GetHwname() + ":ATTENUATION?");
	string reply = m_transport->ReadReply();

	double d;
	sscanf(reply.c_str(), "%lf", &d);
	return d;
}

void LeCroyOscilloscope::SetChannelAttenuation(size_t /*i*/, double /*atten*/)
{
	//FIXME
}

int LeCroyOscilloscope::GetChannelBandwidthLimit(size_t i)
{
	if(i > m_analogChannelCount)
		return 0;

	lock_guard<recursive_mutex> lock(m_mutex);

	string cmd = "BANDWIDTH_LIMIT?";
	m_transport->SendCommand(cmd);
	string reply = m_transport->ReadReply();

	size_t index = reply.find(m_channels[i]->GetHwname());
	if(index == string::npos)
		return 0;

	char chbw[16];
	sscanf(reply.c_str() + index + 3, "%15[^,\n]", chbw);	//offset 3 for "Cn,"
	string sbw(chbw);

	if(sbw == "OFF")
		return 0;
	else if(sbw == "ON")		//apparently "on" means lowest possible B/W?
		return 20;				//this isn't documented anywhere in the MAUI remote control manual
	else if(sbw == "20MHZ")
		return 20;
	else if(sbw == "200MHZ")
		return 200;
	else if(sbw == "500MHZ")
		return 500;
	else if(sbw == "1GHZ")
		return 1000;
	else if(sbw == "2GHZ")
		return 2000;
	else if(sbw == "3GHZ")
		return 3000;
	else if(sbw == "4GHZ")
		return 4000;
	else if(sbw == "6GHZ")
		return 6000;

	LogWarning("LeCroyOscilloscope::GetChannelCoupling got invalid coupling %s\n", reply.c_str());
	return 0;
}

void LeCroyOscilloscope::SetChannelBandwidthLimit(size_t i, unsigned int limit_mhz)
{
	lock_guard<recursive_mutex> lock(m_mutex);

	char cmd[128];
	if(limit_mhz == 0)
		snprintf(cmd, sizeof(cmd), "BANDWIDTH_LIMIT %s,OFF", m_channels[i]->GetHwname().c_str());
	else
		snprintf(cmd, sizeof(cmd), "BANDWIDTH_LIMIT %s,%uMHZ", m_channels[i]->GetHwname().c_str(), limit_mhz);

	m_transport->SendCommand(cmd);
}

////////////////////////////////////////////////////////////////////////////////////////////////////////////////////////
// DMM mode

bool LeCroyOscilloscope::GetMeterAutoRange()
{
	lock_guard<recursive_mutex> lock(m_mutex);

	m_transport->SendCommand("VBS? 'return = app.acquisition.DVM.AutoRange'");
	string str = m_transport->ReadReply();
	int ret;
	sscanf(str.c_str(), "%d", &ret);
	return ret ? true : false;
}

void LeCroyOscilloscope::SetMeterAutoRange(bool enable)
{
	lock_guard<recursive_mutex> lock(m_mutex);

	if(enable)
		m_transport->SendCommand("VBS 'app.acquisition.DVM.AutoRange = 1'");
	else
		m_transport->SendCommand("VBS 'app.acquisition.DVM.AutoRange = 0'");
}

void LeCroyOscilloscope::StartMeter()
{
	lock_guard<recursive_mutex> lock(m_mutex);
	m_transport->SendCommand("VBS 'app.acquisition.DVM.DvmEnable = 1'");
}

void LeCroyOscilloscope::StopMeter()
{
	lock_guard<recursive_mutex> lock(m_mutex);
	m_transport->SendCommand("VBS 'app.acquisition.DVM.DvmEnable = 0'");
}

double LeCroyOscilloscope::GetVoltage()
{
	lock_guard<recursive_mutex> lock(m_mutex);
	m_transport->SendCommand("VBS? 'return = app.acquisition.DVM.Voltage'");
	string str = m_transport->ReadReply();
	double ret;
	sscanf(str.c_str(), "%lf", &ret);
	return ret;
}

double LeCroyOscilloscope::GetCurrent()
{
	//DMM does not support current
	return 0;
}

double LeCroyOscilloscope::GetTemperature()
{
	//DMM does not support current
	return 0;
}

double LeCroyOscilloscope::GetPeakToPeak()
{
	lock_guard<recursive_mutex> lock(m_mutex);
	m_transport->SendCommand("VBS? 'return = app.acquisition.DVM.Amplitude'");
	string str = m_transport->ReadReply();
	double ret;
	sscanf(str.c_str(), "%lf", &ret);
	return ret;
}

double LeCroyOscilloscope::GetFrequency()
{
	lock_guard<recursive_mutex> lock(m_mutex);
	m_transport->SendCommand("VBS? 'return = app.acquisition.DVM.Frequency'");
	string str = m_transport->ReadReply();
	double ret;
	sscanf(str.c_str(), "%lf", &ret);
	return ret;
}

int LeCroyOscilloscope::GetMeterChannelCount()
{
	return m_analogChannelCount;
}

string LeCroyOscilloscope::GetMeterChannelName(int chan)
{
	lock_guard<recursive_mutex> lock(m_mutex);
	return m_channels[chan]->m_displayname;
}

int LeCroyOscilloscope::GetCurrentMeterChannel()
{
	lock_guard<recursive_mutex> lock(m_mutex);
	m_transport->SendCommand("VBS? 'return = app.acquisition.DVM.DvmSource'");
	string str = m_transport->ReadReply();
	int i;
	sscanf(str.c_str(), "C%d", &i);
	return i - 1;	//scope channels are 1 based
}

void LeCroyOscilloscope::SetCurrentMeterChannel(int chan)
{
	lock_guard<recursive_mutex> lock(m_mutex);
	char cmd[128];
	snprintf(
		cmd,
		sizeof(cmd),
		"VBS 'app.acquisition.DVM.DvmSource = \"C%d\"",
		chan + 1);	//scope channels are 1 based
	m_transport->SendCommand(cmd);
}

Multimeter::MeasurementTypes LeCroyOscilloscope::GetMeterMode()
{
	lock_guard<recursive_mutex> lock(m_mutex);
	m_transport->SendCommand("VBS? 'return = app.acquisition.DVM.DvmMode'");
	string str = m_transport->ReadReply();

	//trim off trailing whitespace
	while(isspace(str[str.length()-1]))
		str.resize(str.length() - 1);

	if(str == "DC")
		return Multimeter::DC_VOLTAGE;
	else if(str == "DC RMS")
		return Multimeter::DC_RMS_AMPLITUDE;
	else if(str == "ACRMS")
		return Multimeter::AC_RMS_AMPLITUDE;
	else if(str == "Frequency")
		return Multimeter::FREQUENCY;
	else
	{
		LogError("Invalid meter mode \"%s\"\n", str.c_str());
		return Multimeter::DC_VOLTAGE;
	}
}

void LeCroyOscilloscope::SetMeterMode(Multimeter::MeasurementTypes type)
{
	lock_guard<recursive_mutex> lock(m_mutex);
	string stype;
	switch(type)
	{
		case Multimeter::DC_VOLTAGE:
			stype = "DC";
			break;

		case Multimeter::DC_RMS_AMPLITUDE:
			stype = "DC RMS";
			break;

		case Multimeter::AC_RMS_AMPLITUDE:
			stype = "ACRMS";
			break;

		case Multimeter::FREQUENCY:
			stype = "Frequency";
			break;

		//not implemented, disable
		case Multimeter::AC_CURRENT:
		case Multimeter::DC_CURRENT:
		case Multimeter::TEMPERATURE:
			LogWarning("unsupported multimeter mode\n");
			return;

	}

	char cmd[128];
	snprintf(cmd, sizeof(cmd), "VBS 'app.acquisition.DVM.DvmMode = \"%s\"'", stype.c_str());
	m_transport->SendCommand(cmd);
}

////////////////////////////////////////////////////////////////////////////////////////////////////////////////////////
// Function generator mode

int LeCroyOscilloscope::GetFunctionChannelCount()
{
	if(m_hasFunctionGen)
		return 1;
	else
		return 0;
}

string LeCroyOscilloscope::GetFunctionChannelName(int /*chan*/)
{
	return "FUNC";
}

bool LeCroyOscilloscope::GetFunctionChannelActive(int /*chan*/)
{
	LogWarning("LeCroyOscilloscope::GetFunctionChannelActive unimplemented\n");
	return false;
}

void LeCroyOscilloscope::SetFunctionChannelActive(int /*chan*/, bool on)
{
	lock_guard<recursive_mutex> lock(m_mutex);
	if(on)
		m_transport->SendCommand("VBS 'app.wavesource.enable=True'");
	else
		m_transport->SendCommand("VBS 'app.wavesource.enable=False'");
}

float LeCroyOscilloscope::GetFunctionChannelDutyCycle(int /*chan*/)
{
	//app.wavesource.dutycycle
	LogWarning("LeCroyOscilloscope::GetFunctionChannelDutyCycle unimplemented\n");
	return false;
}

void LeCroyOscilloscope::SetFunctionChannelDutyCycle(int /*chan*/, float /*duty*/)
{
	//app.wavesource.dutycycle
}

float LeCroyOscilloscope::GetFunctionChannelAmplitude(int /*chan*/)
{
	//app.wavesource.amplitude
	LogWarning("LeCroyOscilloscope::GetFunctionChannelAmplitude unimplemented\n");
	return 0;
}

void LeCroyOscilloscope::SetFunctionChannelAmplitude(int /*chan*/, float /*amplitude*/)
{
	//app.wavesource.amplitude
}

float LeCroyOscilloscope::GetFunctionChannelOffset(int /*chan*/)
{
	//app.wavesource.offset
	LogWarning("LeCroyOscilloscope::GetFunctionChannelOffset unimplemented\n");
	return 0;
}

void LeCroyOscilloscope::SetFunctionChannelOffset(int /*chan*/, float /*offset*/)
{
	//app.wavesource.offset
}

float LeCroyOscilloscope::GetFunctionChannelFrequency(int /*chan*/)
{
	//app.wavesource.frequency
	LogWarning("LeCroyOscilloscope::GetFunctionChannelFrequency unimplemented\n");
	return 0;
}

void LeCroyOscilloscope::SetFunctionChannelFrequency(int /*chan*/, float hz)
{
	lock_guard<recursive_mutex> lock(m_mutex);
	char tmp[128];
	snprintf(tmp, sizeof(tmp), "VBS 'app.wavesource.frequency = %f'", hz);
	m_transport->SendCommand(tmp);
}

FunctionGenerator::WaveShape LeCroyOscilloscope::GetFunctionChannelShape(int /*chan*/)
{
	//app.wavesource.shape

	LogWarning("LeCroyOscilloscope::GetFunctionChannelShape unimplemented\n");
	return FunctionGenerator::SHAPE_SINE;
}

void LeCroyOscilloscope::SetFunctionChannelShape(int /*chan*/, WaveShape /*shape*/)
{
	//app.wavesource.shape
}

float LeCroyOscilloscope::GetFunctionChannelRiseTime(int /*chan*/)
{
	//app.wavesource.risetime
	LogWarning("LeCroyOscilloscope::GetFunctionChannelRiseTime unimplemented\n");
	return 0;
}

void LeCroyOscilloscope::SetFunctionChannelRiseTime(int /*chan*/, float sec)
{
	lock_guard<recursive_mutex> lock(m_mutex);
	char tmp[128];
	snprintf(tmp, sizeof(tmp), "VBS 'app.wavesource.risetime = %f'", sec);
	m_transport->SendCommand(tmp);
}

float LeCroyOscilloscope::GetFunctionChannelFallTime(int /*chan*/)
{
	//app.wavesource.falltime
	LogWarning("LeCroyOscilloscope::GetFunctionChannelFallTime unimplemented\n");
	return 0;
}

void LeCroyOscilloscope::SetFunctionChannelFallTime(int /*chan*/, float sec)
{
	lock_guard<recursive_mutex> lock(m_mutex);
	char tmp[128];
	snprintf(tmp, sizeof(tmp), "VBS 'app.wavesource.falltime = %f'", sec);
	m_transport->SendCommand(tmp);
}

////////////////////////////////////////////////////////////////////////////////////////////////////////////////////////
// Triggering

void LeCroyOscilloscope::ResetTriggerConditions()
{
	//FIXME
}

bool LeCroyOscilloscope::IsTriggerArmed()
{
	return m_triggerArmed;
}

Oscilloscope::TriggerMode LeCroyOscilloscope::PollTrigger()
{
	//LogDebug("Polling trigger\n");

	//Read the Internal State Change Register
	string sinr;
	{
		lock_guard<recursive_mutex> lock(m_mutex);
		m_transport->SendCommand("INR?");
		sinr = m_transport->ReadReply();
	}
	//LogDebug("Got trigger state\n");
	int inr = atoi(sinr.c_str());

	//See if we got a waveform
	if(inr & 0x0001)
	{
		m_triggerArmed = false;
		return TRIGGER_MODE_TRIGGERED;
	}

	//No waveform, but ready for one?
	if(inr & 0x2000)
	{
		m_triggerArmed = true;
		return TRIGGER_MODE_RUN;
	}

	//Stopped, no data available
	//TODO: how to handle auto / normal trigger mode?
	return TRIGGER_MODE_RUN;
}

bool LeCroyOscilloscope::ReadWaveformBlock(string& data)
{
	//Prefix "DESC,\n" or "DAT1,\n". Always seems to be 6 chars and start with a D.
	//Next is the length header. Looks like #9000000346. #9 followed by nine ASCII length digits.
	//Ignore that too.
	string tmp = m_transport->ReadReply();
	size_t offset = tmp.find("D");

	//Copy the rest of the block
	data = tmp.substr(offset + 16);

	return true;
}

/**
	@brief Optimized function for checking channel enable status en masse with less round trips to the scope
 */
void LeCroyOscilloscope::BulkCheckChannelEnableState()
{
	lock_guard<recursive_mutex> lock(m_cacheMutex);

	//Check enable state in the cache.
	vector<int> uncached;
	for(unsigned int i=0; i<m_analogChannelCount; i++)
	{
		if(m_channelsEnabled.find(i) == m_channelsEnabled.end())
			uncached.push_back(i);
	}

	lock_guard<recursive_mutex> lock2(m_mutex);

<<<<<<< HEAD
	for(auto i : uncached){
		m_transport->SendCommand(m_channels[i]->GetHwname() + ":TRACE?");
//	for(auto i : uncached)
//	{
		string reply = m_transport->ReadReply();
		if(reply == "OFF")
			m_channelsEnabled[i] = false;
		else
			m_channelsEnabled[i] = true;
=======
	//Batched implementation
	if(m_transport->IsCommandBatchingSupported())
	{
		for(auto i : uncached)
			m_transport->SendCommand(m_channels[i]->GetHwname() + ":TRACE?");
		for(auto i : uncached)
		{
			string reply = m_transport->ReadReply();
			if(reply == "OFF")
				m_channelsEnabled[i] = false;
			else
				m_channelsEnabled[i] = true;
		}
	}

	//Unoptimized fallback for use with transports that can't handle batching
	else
	{
		for(auto i : uncached)
		{
			m_transport->SendCommand(m_channels[i]->GetHwname() + ":TRACE?");

			string reply = m_transport->ReadReply();
			if(reply == "OFF")
				m_channelsEnabled[i] = false;
			else
				m_channelsEnabled[i] = true;
		}
>>>>>>> e04e0a05
	}

	/*
	//Check digital status
	//TODO: better per-lane queries
	m_transport->SendCommand("Digital1:TRACE?");

	string reply = m_transport->ReadReply();
	if(reply == "OFF")
	{
		for(size_t i=0; i<m_digitalChannelCount; i++)
			m_channelsEnabled[m_digitalChannels[i]->GetIndex()] = false;
	}
	else
	{
		for(size_t i=0; i<m_digitalChannelCount; i++)
			m_channelsEnabled[m_digitalChannels[i]->GetIndex()] = true;
	}*/
}

bool LeCroyOscilloscope::ReadWavedescs(
	vector<string>& wavedescs,
	bool* enabled,
	unsigned int& firstEnabledChannel,
	bool& any_enabled)
{
	//(Note: with VICP framing we cannot use semicolons to separate commands)
	BulkCheckChannelEnableState();
	for(unsigned int i=0; i<m_analogChannelCount; i++)
	{
		enabled[i] = IsChannelEnabled(i);
		if(enabled[i])
			any_enabled = true;
	}
	for(unsigned int i=0; i<m_analogChannelCount; i++)
	{
		wavedescs.push_back("");

		//If NO channels are enabled, query channel 1's WAVEDESC.
		//Per phone conversation w/ Honam @ LeCroy apps, this will be updated even if channel is turned off
		if(enabled[i] || (!any_enabled && i==0))
		{
			if(firstEnabledChannel == UINT_MAX)
				firstEnabledChannel = i;
			m_transport->SendCommand(m_channels[i]->GetHwname() + ":WF? DESC");
		}
	}
	for(unsigned int i=0; i<m_analogChannelCount; i++)
	{
		if(enabled[i] || (!any_enabled && i==0))
		{
			if(!ReadWaveformBlock(wavedescs[i]))
				LogError("ReadWaveformBlock for wavedesc %u failed\n", i);
		}
	}

	//Check length, complain if a wavedesc comes back too short
	size_t expected_wavedesc_size = 346;
	for(unsigned int i=0; i<m_analogChannelCount; i++)
	{
		if(!enabled[i] && !(!any_enabled && i==0))
			continue;

		if(wavedescs[i].size() < expected_wavedesc_size)
		{
			LogError("Got wavedesc of %zu bytes (expected %zu)\n", wavedescs[i].size(), expected_wavedesc_size);
			return false;
		}
	}
	return true;
}

void LeCroyOscilloscope::RequestWaveforms(bool* enabled, uint32_t num_sequences, bool denabled)
{
	//Ask for all analog waveforms
	bool sent_wavetime = false;
	for(unsigned int i=0; i<m_analogChannelCount; i++)
	{
		if(enabled[i])
		{
			//If a multi-segment capture, ask for the trigger time data
			if( (num_sequences > 1) && !sent_wavetime)
			{
				m_transport->SendCommand(m_channels[i]->GetHwname() + ":WF? TIME");
				sent_wavetime = true;
			}

			//Ask for the data
			m_transport->SendCommand(m_channels[i]->GetHwname() + ":WF? DAT1");
		}
	}

	//Ask for the digital waveforms
	if(denabled)
		m_transport->SendCommand("Digital1:WF?");
}

time_t LeCroyOscilloscope::ExtractTimestamp(unsigned char* wavedesc, double& basetime)
{
	/*
		Timestamp is a somewhat complex format that needs some shuffling around.
		Timestamp starts at offset 296 bytes in the wavedesc
		(296-303)	double seconds
		(304)		byte minutes
		(305)		byte hours
		(306)		byte days
		(307)		byte months
		(308-309)	uint16 year

		TODO: during startup, query instrument for its current time zone
		since the wavedesc reports instment local time
	 */
	double fseconds = *reinterpret_cast<const double*>(wavedesc + 296);
	uint8_t seconds = floor(fseconds);
	basetime = fseconds - seconds;
	time_t tnow = time(NULL);
	struct tm tstruc;
	localtime_r(&tnow, &tstruc);

	//Convert the instrument time to a string, then back to a tm
	//Is there a better way to do this???
	//Naively poking "struct tm" fields gives incorrect results (scopehal-apps:#52)
	//Maybe because tm_yday is inconsistent?
	char tblock[64] = {0};
	snprintf(tblock, sizeof(tblock), "%d-%d-%d %d:%02d:%02d",
		*reinterpret_cast<uint16_t*>(wavedesc + 308),
		wavedesc[307],
		wavedesc[306],
		wavedesc[305],
		wavedesc[304],
		seconds);
	locale cur_locale;
	auto& tget = use_facet< time_get<char> >(cur_locale);
	istringstream stream(tblock);
	ios::iostate state;
	char format[] = "%F %T";
	tget.get(stream, time_get<char>::iter_type(), stream, state, &tstruc, format, format+strlen(format));
	return mktime(&tstruc);
}

vector<WaveformBase*> LeCroyOscilloscope::ProcessAnalogWaveform(
	string& data,
	string& wavedesc,
	uint32_t num_sequences,
	time_t ttime,
	double basetime,
	double* wavetime)
{
	vector<WaveformBase*> ret;

	//Parse the wavedesc headers
	auto pdesc = (unsigned char*)(&wavedesc[0]);
	//uint32_t wavedesc_len = *reinterpret_cast<uint32_t*>(pdesc + 36);
	//uint32_t usertext_len = *reinterpret_cast<uint32_t*>(pdesc + 40);
	float v_gain = *reinterpret_cast<float*>(pdesc + 156);
	float v_off = *reinterpret_cast<float*>(pdesc + 160);
	float interval = *reinterpret_cast<float*>(pdesc + 176) * 1e12f;
	double h_off = *reinterpret_cast<double*>(pdesc + 180) * 1e12f;	//ps from start of waveform to trigger
	double h_off_frac = fmodf(h_off, interval);						//fractional sample position, in ps
	if(h_off_frac < 0)
		h_off_frac = interval + h_off_frac;		//double h_unit = *reinterpret_cast<double*>(pdesc + 244);

	//Raw waveform data
	size_t num_samples;
	if(m_highDefinition)
		num_samples = data.size()/2;
	else
		num_samples = data.size();
	size_t num_per_segment = num_samples / num_sequences;
	int16_t* wdata = (int16_t*)&data[0];
	int8_t* bdata = (int8_t*)&data[0];

	//Update cache with settings from this trigger
	m_memoryDepth = num_per_segment;
	m_memoryDepthValid = true;

	for(size_t j=0; j<num_sequences; j++)
	{
		//Set up the capture we're going to store our data into
		AnalogWaveform* cap = new AnalogWaveform;
		cap->m_timescale = round(interval);

		cap->m_triggerPhase = h_off_frac;
		cap->m_startTimestamp = ttime;

		//Parse the time
		if(num_sequences > 1)
			cap->m_startPicoseconds = static_cast<int64_t>( (basetime + wavetime[j*2]) * 1e12f );
		else
			cap->m_startPicoseconds = static_cast<int64_t>(basetime * 1e12f);

		//Convert raw ADC samples to volts
		cap->Resize(num_per_segment);
		int64_t* offs = reinterpret_cast<int64_t*>(&cap->m_offsets[0]);
		int64_t* durs = reinterpret_cast<int64_t*>(&cap->m_durations[0]);
		float* samps = reinterpret_cast<float*>(&cap->m_samples[0]);
		if(m_highDefinition)
		{
			int16_t* base = wdata + j*num_per_segment;

			for(unsigned int k=0; k<num_per_segment; k++)
			{
				offs[k] = k;
				durs[k] = 1;
				samps[k] = base[k] * v_gain - v_off;
			}
		}
		else
		{
			int8_t* base = bdata + j*num_per_segment;

			for(unsigned int k=0; k<num_per_segment; k++)
			{
				offs[k] = k;
				durs[k] = 1;
				samps[k] = base[k] * v_gain - v_off;
			}
		}

		ret.push_back(cap);
	}

	return ret;
}

map<int, DigitalWaveform*> LeCroyOscilloscope::ProcessDigitalWaveform(
	string& data,
	time_t ttime,
	double basetime)
{
	map<int, DigitalWaveform*> ret;

	//See what channels are enabled
	string tmp = data.substr(data.find("SelectedLines=") + 14);
	tmp = tmp.substr(0, 16);
	bool enabledChannels[16];
	for(int i=0; i<16; i++)
		enabledChannels[i] = (tmp[i] == '1');

	//Quick and dirty string searching. We only care about a small fraction of the XML
	//so no sense bringing in a full parser.
	tmp = data.substr(data.find("<HorPerStep>") + 12);
	tmp = tmp.substr(0, tmp.find("</HorPerStep>"));
	float interval = atof(tmp.c_str()) * 1e12f;
	//LogDebug("Sample interval: %.2f ps\n", interval);

	tmp = data.substr(data.find("<NumSamples>") + 12);
	tmp = tmp.substr(0, tmp.find("</NumSamples>"));
	int num_samples = atoi(tmp.c_str());
	//LogDebug("Expecting %d samples\n", num_samples);

	/*
	Nanoseconds since Jan 1 2000. Use this instead?
	tmp = data.substr(data.find("<FirstEventTime>") + 16);
	tmp = tmp.substr(0, tmp.find("</FirstEventTime>"));
	*/

	//Pull out the actual binary data (Base64 coded)
	tmp = data.substr(data.find("<BinaryData>") + 12);
	tmp = tmp.substr(0, tmp.find("</BinaryData>"));

	//Decode the base64
	base64_decodestate bstate;
	base64_init_decodestate(&bstate);
	unsigned char* block = new unsigned char[tmp.length()];	//base64 is smaller than plaintext, leave room
	base64_decode_block(tmp.c_str(), tmp.length(), (char*)block, &bstate);

	//We have each channel's data from start to finish before the next (no interleaving).
	unsigned int icapchan = 0;
	for(unsigned int i=0; i<m_digitalChannelCount; i++)
	{
		if(enabledChannels[i])
		{
			DigitalWaveform* cap = new DigitalWaveform;
			cap->m_timescale = interval;

			//Capture timestamp
			cap->m_startTimestamp = ttime;
			cap->m_startPicoseconds = static_cast<int64_t>(basetime * 1e12f);
			cap->Resize(num_samples);
			#pragma omp parallel for
			for(int j=0; j<num_samples; j++)
			{
				cap->m_offsets[j] = j;
				cap->m_durations[j] = 1;
				cap->m_samples[j] = block[icapchan*num_samples + j];
			}

			//Done, save data and go on to next
			ret[m_digitalChannels[i]->GetIndex()] = cap;
			icapchan ++;
		}

		//No data here for us!
		else
			ret[m_digitalChannels[i]->GetIndex()] = NULL;
	}
	delete[] block;
	return ret;
}

bool LeCroyOscilloscope::AcquireData(bool toQueue)
{
	//State for this acquisition (may be more than one waveform)
	uint32_t num_sequences = 1;
	map<int, vector<WaveformBase*> > pending_waveforms;
	double start = GetTime();
	time_t ttime;
	double basetime;
	bool denabled = false;
	map<int, string> analogWaveformData;
	string wavetime;
	bool enabled[8] = {false};
	vector<string> wavedescs;
	double* pwtime = NULL;
	string digitalWaveformData;

	//Acquire the data (but don't parse it)
	{
		lock_guard<recursive_mutex> lock(m_mutex);

		//Get the wavedescs for all channels
		unsigned int firstEnabledChannel = UINT_MAX;
		bool any_enabled = true;
		if(!ReadWavedescs(wavedescs, enabled, firstEnabledChannel, any_enabled))
			return false;

		//Figure out how many sequences we have
		unsigned char* pdesc = NULL;
		for(unsigned int i=0; i<m_analogChannelCount; i++)
		{
			if(enabled[i] || (!any_enabled && i==0))
			{
				pdesc = (unsigned char*)(&wavedescs[i][0]);
				break;
			}
		}
		if(pdesc == NULL)
		{
			//no enabled channels. abort
			//TODO: handle the case of digital channels enabled, but no analog
			return false;
		}
		uint32_t trigtime_len = *reinterpret_cast<uint32_t*>(pdesc + 48);
		if(trigtime_len > 0)
			num_sequences = trigtime_len / 16;

		//See if any digital channels are enabled
		if(m_digitalChannelCount > 0)
		{
			m_cacheMutex.lock();
			for(size_t i=0; i<m_digitalChannels.size(); i++)
			{
				if(m_channelsEnabled[m_digitalChannels[i]->GetIndex()])
				{
					denabled = true;
					break;
				}
			}
			m_cacheMutex.unlock();
		}

		//Ask for every enabled channel up front, so the scope can send us the next while we parse the first
		RequestWaveforms(enabled, num_sequences, denabled);

		//Figure out when the first trigger happened.
		//Read the timestamps if we're doing segmented capture
		ttime = ExtractTimestamp(pdesc, basetime);
		if(num_sequences > 1)
		{
			if(!ReadWaveformBlock(wavetime))
			{
				LogError("fail to read wavetime\n");
				return false;
			}
		}
		pwtime = reinterpret_cast<double*>(&wavetime[0]);

		//Read the data from each analog waveform
		for(unsigned int i=0; i<m_analogChannelCount; i++)
		{
			if(enabled[i])
			{
				if(!ReadWaveformBlock(analogWaveformData[i]))
				{
					LogError("fail to read waveform\n");
					return false;
				}
			}
		}

		//Read the data from the digital waveforms, if enabled
		if(denabled)
		{
			if(!ReadWaveformBlock(digitalWaveformData))
			{
				LogDebug("failed to download digital waveform\n");
				return false;
			}
		}
	}

	//At this point all data has been read so the scope is free to go do its thing while we crunch the results.
	//Re-arm the trigger if not in one-shot mode
	if(!m_triggerOneShot)
	{
		m_transport->SendCommand("TRIG_MODE SINGLE");
		m_triggerArmed = true;
	}

	//Process analog waveforms
	vector< vector<WaveformBase*> > waveforms;
	waveforms.resize(m_analogChannelCount);
	for(unsigned int i=0; i<m_analogChannelCount; i++)
	{
		if(enabled[i])
		{
			waveforms[i] = ProcessAnalogWaveform(
				analogWaveformData[i],
				wavedescs[i],
				num_sequences,
				ttime,
				basetime,
				pwtime);
		}
	}

	//Save analog waveform data
	for(unsigned int i=0; i<m_analogChannelCount; i++)
	{
		if(!enabled[i])
		{
			if(!toQueue)
				m_channels[i]->SetData(NULL);
			continue;
		}
		//Done, update the data
		if(toQueue)
		{
			for(size_t j=0; j<num_sequences; j++)
				pending_waveforms[i].push_back(waveforms[i][j]);
		}
		else
		{
			for(size_t j=0; j<num_sequences; j++)
			{
				if(j == 0)
					m_channels[i]->SetData(waveforms[i][j]);
				else
					pending_waveforms[i].push_back(waveforms[i][j]);
			}
		}
	}

	//TODO: proper support for sequenced capture when digital channels are active
	//(seems like this doesn't work right on at least wavesurfer 3000 series)
	if(denabled)
	{
		//This is a weird XML-y format but I can't find any other way to get it :(
		map<int, DigitalWaveform*> digwaves = ProcessDigitalWaveform(digitalWaveformData, ttime, basetime);

		//Done, update the data
		if(toQueue)
		{
			for(auto it : digwaves)
				pending_waveforms[it.first].push_back(it.second);
		}
		else
		{
			for(auto it : digwaves)
				m_channels[it.first]->SetData(it.second);
		}
	}

	//Now that we have all of the pending waveforms, save them in sets across all channels
	m_pendingWaveformsMutex.lock();
	size_t num_pending = num_sequences-1;
	if(toQueue)				//if saving to queue, the 0'th segment counts too
		num_pending ++;
	for(size_t i=0; i<num_pending; i++)
	{
		SequenceSet s;
		for(size_t j=0; j<m_channels.size(); j++)
		{
			if(pending_waveforms.find(j) != pending_waveforms.end())
				s[m_channels[j]] = pending_waveforms[j][i];
		}
		m_pendingWaveforms.push_back(s);
	}
	m_pendingWaveformsMutex.unlock();

	double dt = GetTime() - start;
	LogTrace("Waveform download and processing took %.3f ms\n", dt * 1000);

	return true;
}

void LeCroyOscilloscope::Start()
{
	lock_guard<recursive_mutex> lock(m_mutex);
	//m_transport->SendCommand("TRIG_MODE NORM");
	m_transport->SendCommand("TRIG_MODE SINGLE");	//always do single captures, just re-trigger
	m_triggerArmed = true;
	m_triggerOneShot = false;
}

void LeCroyOscilloscope::StartSingleTrigger()
{
	lock_guard<recursive_mutex> lock(m_mutex);
	//LogDebug("Start single trigger\n");
	m_transport->SendCommand("TRIG_MODE SINGLE");
	m_triggerArmed = true;
	m_triggerOneShot = true;
}

void LeCroyOscilloscope::Stop()
{
	lock_guard<recursive_mutex> lock(m_mutex);
	m_transport->SendCommand("TRIG_MODE STOP");
	m_triggerArmed = false;
	m_triggerOneShot = true;

	//Clear out any pending data (the user doesn't want it, and we don't want stale stuff hanging around)
	m_pendingWaveformsMutex.lock();
	m_pendingWaveforms.clear();
	m_pendingWaveformsMutex.unlock();
}

size_t LeCroyOscilloscope::GetTriggerChannelIndex()
{
	//Check cache
	//No locking, worst case we return a result a few seconds old
	if(m_triggerChannelValid)
		return m_triggerChannel;

	lock_guard<recursive_mutex> lock(m_mutex);

	m_transport->SendCommand("TRIG_SELECT?");
	string reply = m_transport->ReadReply();

	char ignored1[32];
	char ignored2[32];
	char source[32] = "";
	sscanf(reply.c_str(), "%31[^,],%31[^,],%31[^,],\n", ignored1, ignored2, source);

	//Update cache
	if(source[0] == 'D')					//Digital channel numbers are 0 based
	{
		int digitalChannelNum = atoi(source+1);
		if((unsigned)digitalChannelNum >= m_digitalChannelCount)
		{
			m_triggerChannel = 0;
			LogWarning("Trigger is configured for digital channel %s, but we only have %u digital channels\n",
				source, m_digitalChannelCount);
		}

		else
			m_triggerChannel = m_digitalChannels[digitalChannelNum]->GetIndex();
	}
	else if(isdigit(source[1]))				//but analog are 1 based, yay!
		m_triggerChannel = source[1] - '1';
	else if(strstr(source, "EX") == source)	//EX or EX10 for /1 or /10
		m_triggerChannel = m_extTrigChannel->GetIndex();
	else
	{
		LogError("Unknown source %s (reply %s)\n", source, reply.c_str());
		m_triggerChannel = 0;
	}
	m_triggerChannelValid = true;
	return m_triggerChannel;
}

void LeCroyOscilloscope::SetTriggerChannelIndex(size_t i)
{
	lock_guard<recursive_mutex> lock(m_mutex);

	//For now, always set trigger mode to edge
	m_transport->SendCommand(string("TRIG_SELECT EDGE,SR,") + m_channels[i]->GetHwname());

	//TODO: support digital channels

	//Update cache
	m_triggerChannel = i;
	m_triggerChannelValid = true;
}

float LeCroyOscilloscope::GetTriggerVoltage()
{
	//Digital channels don't have a meaningful trigger voltage
	if(GetTriggerChannelIndex() > m_extTrigChannel->GetIndex())
		return 0;

	//Check cache.
	//No locking, worst case we return a just-invalidated (but still fresh-ish) result.
	if(m_triggerLevelValid)
		return m_triggerLevel;

	lock_guard<recursive_mutex> lock(m_mutex);
	m_transport->SendCommand("TRLV?");
	string reply = m_transport->ReadReply();
	sscanf(reply.c_str(), "%f", &m_triggerLevel);
	m_triggerLevelValid = true;
	return m_triggerLevel;
}

void LeCroyOscilloscope::SetTriggerVoltage(float v)
{
	lock_guard<recursive_mutex> lock(m_mutex);

	char tmp[32];
	snprintf(tmp, sizeof(tmp), "%s:TRLV %.3f V", m_channels[m_triggerChannel]->GetHwname().c_str(), v);
	m_transport->SendCommand(tmp);

	//Update cache
	m_triggerLevelValid = true;
	m_triggerLevel = v;
}

Oscilloscope::TriggerType LeCroyOscilloscope::GetTriggerType()
{
	lock_guard<recursive_mutex> lock(m_mutex);

	if(m_triggerTypeValid)
		return m_triggerType;

	m_transport->SendCommand("TRIG_SLOPE?");
	string reply = m_transport->ReadReply();

	m_triggerTypeValid = true;

	//TODO: TRIG_SELECT to verify its an edge trigger

	//note newline at end of reply
	if(reply == "POS\n")
		return (m_triggerType = Oscilloscope::TRIGGER_TYPE_RISING);
	else if(reply == "NEG\n")
		return (m_triggerType = Oscilloscope::TRIGGER_TYPE_FALLING);
	else if(reply == "EIT\n")
		return (m_triggerType = Oscilloscope::TRIGGER_TYPE_CHANGE);

	//TODO: handle other types
	return (m_triggerType = Oscilloscope::TRIGGER_TYPE_DONTCARE);
}

void LeCroyOscilloscope::SetTriggerType(Oscilloscope::TriggerType type)
{
	lock_guard<recursive_mutex> lock(m_mutex);

	m_triggerType = type;
	m_triggerTypeValid = true;

	switch(type)
	{
		case Oscilloscope::TRIGGER_TYPE_RISING:
			m_transport->SendCommand(m_channels[m_triggerChannel]->GetHwname() + ":TRSL POS");
			break;

		case Oscilloscope::TRIGGER_TYPE_FALLING:
			m_transport->SendCommand(m_channels[m_triggerChannel]->GetHwname() + ":TRSL NEG");
			break;

		case Oscilloscope::TRIGGER_TYPE_CHANGE:
			m_transport->SendCommand(m_channels[m_triggerChannel]->GetHwname() + ":TRSL EIT");
			break;

		default:
			LogWarning("Unsupported trigger type\n");
			break;
	}
}

void LeCroyOscilloscope::SetTriggerForChannel(
	OscilloscopeChannel* /*channel*/,
	vector<TriggerType> /*triggerbits*/)
{
}

double LeCroyOscilloscope::GetChannelOffset(size_t i)
{
	//not meaningful for trigger or digital channels
	if(i > m_analogChannelCount)
		return 0;

	{
		lock_guard<recursive_mutex> lock(m_cacheMutex);

		if(m_channelOffsets.find(i) != m_channelOffsets.end())
			return m_channelOffsets[i];
	}

	lock_guard<recursive_mutex> lock2(m_mutex);

	m_transport->SendCommand(m_channels[i]->GetHwname() + ":OFFSET?");

	string reply = m_transport->ReadReply();
	double offset;
	sscanf(reply.c_str(), "%lf", &offset);

	lock_guard<recursive_mutex> lock(m_cacheMutex);
	m_channelOffsets[i] = offset;
	return offset;
}

void LeCroyOscilloscope::SetChannelOffset(size_t i, double offset)
{
	//not meaningful for trigger or digital channels
	if(i > m_analogChannelCount)
		return;

	{
		lock_guard<recursive_mutex> lock2(m_mutex);
		char tmp[128];
		snprintf(tmp, sizeof(tmp), "%s:OFFSET %f", m_channels[i]->GetHwname().c_str(), offset);
		m_transport->SendCommand(tmp);
	}

	lock_guard<recursive_mutex> lock(m_cacheMutex);
	m_channelOffsets[i] = offset;
}

double LeCroyOscilloscope::GetChannelVoltageRange(size_t i)
{
	//not meaningful for trigger or digital channels
	if(i > m_analogChannelCount)
		return 1;

	{
		lock_guard<recursive_mutex> lock(m_cacheMutex);
		if(m_channelVoltageRanges.find(i) != m_channelVoltageRanges.end())
			return m_channelVoltageRanges[i];
	}

	lock_guard<recursive_mutex> lock2(m_mutex);

	m_transport->SendCommand(m_channels[i]->GetHwname() + ":VOLT_DIV?");

	string reply = m_transport->ReadReply();
	double volts_per_div;
	sscanf(reply.c_str(), "%lf", &volts_per_div);

	double v = volts_per_div * 8;	//plot is 8 divisions high on all MAUI scopes
	lock_guard<recursive_mutex> lock(m_cacheMutex);
	m_channelVoltageRanges[i] = v;
	return v;
}

void LeCroyOscilloscope::SetChannelVoltageRange(size_t i, double range)
{
	lock_guard<recursive_mutex> lock(m_mutex);

	double vdiv = range / 8;
	m_channelVoltageRanges[i] = range;

	char cmd[128];
	snprintf(cmd, sizeof(cmd), "%s:VOLT_DIV %.4f", m_channels[i]->GetHwname().c_str(), vdiv);
	m_transport->SendCommand(cmd);
}

vector<uint64_t> LeCroyOscilloscope::GetSampleRatesNonInterleaved()
{
	vector<uint64_t> ret;

	//Not all scopes can go this slow
	if(m_modelid == MODEL_WAVERUNNER_8K)
		ret.push_back(1000);

	const int64_t k = 1000;
	const int64_t m = k*k;
	const int64_t g = k*m;

	//These rates are supported by all known scopes
	ret.push_back(2 * k);
	ret.push_back(5 * k);
	ret.push_back(10 * k);
	ret.push_back(20 * k);
	ret.push_back(50 * k);
	ret.push_back(100 * k);
	ret.push_back(200 * k);
	ret.push_back(500 * k);

	ret.push_back(1 * m);
	ret.push_back(2 * m);
	ret.push_back(5 * m);
	ret.push_back(10 * m);
	ret.push_back(20 * m);
	ret.push_back(50 * m);
	ret.push_back(100 * m);
	ret.push_back(200 * m);
	ret.push_back(500 * m);

	ret.push_back(1 * g);
	ret.push_back(2 * g);

	//Some scopes can go faster
	switch(m_modelid)
	{
		case MODEL_DDA_5K:
			ret.push_back(5 * g);
			ret.push_back(10 * g);
			break;

		case MODEL_WAVERUNNER_8K:
			ret.push_back(5 * g);
			ret.push_back(10 * g);
			break;

		case MODEL_HDO_9K:
			ret.push_back(5 * g);
			ret.push_back(10 * g);
			ret.push_back(20 * g);
			break;

		default:
			break;
	}

	return ret;
}

vector<uint64_t> LeCroyOscilloscope::GetSampleRatesInterleaved()
{
	//Same as non-interleaved, plus double, for all known scopes
	vector<uint64_t> ret = GetSampleRatesNonInterleaved();
	ret.push_back(ret[ret.size()-1] * 2);
	return ret;
}

vector<uint64_t> LeCroyOscilloscope::GetSampleDepthsNonInterleaved()
{
	const int64_t k = 1000;
	const int64_t m = k*k;

	vector<uint64_t> ret;

	//Standard sample depths for everything.
	//The front panel allows going as low as 2 samples on some instruments, but don't allow that here.
	//Going below 1K has no measurable perfomance boost.
	ret.push_back(1 * k);
	ret.push_back(2 * k);
	ret.push_back(5 * k);
	ret.push_back(10 * k);
	ret.push_back(20 * k);
	ret.push_back(50 * k);
	ret.push_back(100 * k);
	ret.push_back(200 * k);
	ret.push_back(500 * k);

	ret.push_back(1 * m);
	ret.push_back(2 * m);
	ret.push_back(5 * m);
	ret.push_back(10 * m);

	switch(m_modelid)
	{
		//TODO: even deeper memory support for 8K-M series
		case MODEL_WAVERUNNER_8K:
			ret.push_back(16 * m);
			break;

		//TODO: seems like we can have multiples of 400 instead of 500 sometimes?
		case MODEL_HDO_9K:
			ret.push_back(25 * m);
			ret.push_back(50 * m);
			ret.push_back(64 * m);
			break;

		default:
			break;
	}

	return ret;
}

vector<uint64_t> LeCroyOscilloscope::GetSampleDepthsInterleaved()
{
	const int64_t k = 1000;
	const int64_t m = k*k;

	vector<uint64_t> ret = GetSampleDepthsNonInterleaved();

	//Waverunner 8K allows merging buffers from C2/C3 to get deeper memory
	if(m_modelid == MODEL_WAVERUNNER_8K)
		ret.push_back(32 * m);

	return ret;
}

set<LeCroyOscilloscope::InterleaveConflict> LeCroyOscilloscope::GetInterleaveConflicts()
{
	set<InterleaveConflict> ret;

	//All scopes normally interleave channels 1/2 and 3/4.
	//If both channels in either pair is in use, that's a problem.
	ret.emplace(InterleaveConflict(m_channels[0], m_channels[1]));
	if(m_analogChannelCount > 2)
		ret.emplace(InterleaveConflict(m_channels[2], m_channels[3]));

	//Waverunner 8 only allows interleaving of 2 and 3.
	//Any use of 1 or 4 disqualifies interleaving.
	if(m_modelid == MODEL_WAVERUNNER_8K)
	{
		ret.emplace(InterleaveConflict(m_channels[0], m_channels[0]));
		ret.emplace(InterleaveConflict(m_channels[3], m_channels[3]));
	}

	return ret;
}

uint64_t LeCroyOscilloscope::GetSampleRate()
{
	if(!m_sampleRateValid)
	{
		lock_guard<recursive_mutex> lock(m_mutex);
		m_transport->SendCommand("TDIV?");
		string reply = m_transport->ReadReply();

		/*
			Instead of having a sane API for accessing the actual sample rate, LeCroy scopes report time per "division".
			There are ten divisions in the entire plot area... then we have to check the memory depth too!
		 */
		float time_per_div;
		sscanf(reply.c_str(), "%f", &time_per_div);
		double time_per_plot = time_per_div * 10;
		uint64_t depth = GetSampleDepth();
		double time_per_sample = time_per_plot / (double)depth;
		uint64_t ps_per_sample = round(time_per_sample / 1.0e-12);
		m_sampleRate = 1000000000000L / ps_per_sample;
		m_sampleRateValid = true;
	}

	return m_sampleRate;
}

uint64_t LeCroyOscilloscope::GetSampleDepth()
{
	if(!m_memoryDepthValid)
	{
		lock_guard<recursive_mutex> lock(m_mutex);
		m_transport->SendCommand("MSIZ?");
		string reply = m_transport->ReadReply();
		float size;
		sscanf(reply.c_str(), "%f", &size);

		m_memoryDepth = size;
		m_memoryDepthValid = true;
	}

	return m_memoryDepth;
}

void LeCroyOscilloscope::SetSampleDepth(uint64_t depth)
{
	lock_guard<recursive_mutex> lock(m_mutex);
	char tmp[128];
	snprintf(tmp, sizeof(tmp), "MSIZ %ld", depth);
	m_transport->SendCommand(tmp);
	m_memoryDepth = depth;
}

void LeCroyOscilloscope::SetSampleRate(uint64_t rate)
{
	uint64_t ps_per_sample = 1000000000000L / rate;
	double time_per_sample = ps_per_sample * 1.0e-12;
	double time_per_plot = time_per_sample * GetSampleDepth();
	double time_per_div = time_per_plot / 10;
	m_sampleRate = rate;

	lock_guard<recursive_mutex> lock(m_mutex);
	char tmp[128];
	snprintf(tmp, sizeof(tmp), "TDIV %.0e", time_per_div);
	m_transport->SendCommand(tmp);
}<|MERGE_RESOLUTION|>--- conflicted
+++ resolved
@@ -1017,17 +1017,6 @@
 
 	lock_guard<recursive_mutex> lock2(m_mutex);
 
-<<<<<<< HEAD
-	for(auto i : uncached){
-		m_transport->SendCommand(m_channels[i]->GetHwname() + ":TRACE?");
-//	for(auto i : uncached)
-//	{
-		string reply = m_transport->ReadReply();
-		if(reply == "OFF")
-			m_channelsEnabled[i] = false;
-		else
-			m_channelsEnabled[i] = true;
-=======
 	//Batched implementation
 	if(m_transport->IsCommandBatchingSupported())
 	{
@@ -1056,7 +1045,6 @@
 			else
 				m_channelsEnabled[i] = true;
 		}
->>>>>>> e04e0a05
 	}
 
 	/*
